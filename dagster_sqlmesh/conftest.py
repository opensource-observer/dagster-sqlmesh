--- conflicted
+++ resolved
@@ -4,7 +4,10 @@
 import sys
 import tempfile
 import typing as t
-
+from dataclasses import dataclass
+
+import duckdb
+import polars
 import pytest
 from sqlmesh.core.config import (
     Config as SQLMeshConfig,
@@ -12,15 +15,13 @@
     GatewayConfig,
     ModelDefaultsConfig,
 )
+from sqlmesh.core.console import get_console
+from sqlmesh.utils.date import TimeLike
 
 from dagster_sqlmesh.config import SQLMeshContextConfig
-<<<<<<< HEAD
 from dagster_sqlmesh.controller.base import PlanOptions, RunOptions
 from dagster_sqlmesh.controller.dagster import DagsterSQLMeshController
 from dagster_sqlmesh.events import ConsoleRecorder
-=======
-from dagster_sqlmesh.testing import SQLMeshTestContext
->>>>>>> 55d3053d
 
 logger = logging.getLogger(__name__)
 
@@ -48,7 +49,6 @@
         yield str(project_dir)
 
 
-<<<<<<< HEAD
 @dataclass
 class SQLMeshTestContext:
     """A test context for running SQLMesh"""
@@ -356,8 +356,6 @@
             recorder(event)
 
 
-=======
->>>>>>> 55d3053d
 @pytest.fixture
 def sample_sqlmesh_test_context(
     sample_sqlmesh_project: str,

--- conflicted
+++ resolved
@@ -31,14 +31,10 @@
     # For now we don't set this by default
     enabled_subsetting: bool = False,
 ) -> t.Callable[[t.Callable[..., t.Any]], AssetsDefinition]:
-<<<<<<< HEAD
-=======
     controller = DagsterSQLMeshController.setup_with_config(config=config, context_factory=context_factory)
->>>>>>> 8bd0770f
     if not dagster_sqlmesh_translator:
         dagster_sqlmesh_translator = dagster_sqlmesh_translator
     
-    controller = DagsterSQLMeshController.setup_with_config(config)
     conversion = controller.to_asset_outs(environment, translator=dagster_sqlmesh_translator)
 
     return multi_asset(
